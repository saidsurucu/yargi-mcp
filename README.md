--- conflicted
+++ resolved
@@ -21,21 +21,7 @@
 
 * Karar metinlerinin daha kolay işlenebilmesi için Markdown formatına çevrilmesi.
 * Claude Desktop uygulaması ile `fastmcp install` komutu kullanılarak kolay entegrasyon.
-<<<<<<< HEAD
-
-### FastAPI Sunucusu
-
-Araçlara doğrudan HTTP üzerinden erişmek için `fastapi_server.py` dosyasını çalıştırabilirsiniz:
-
-```bash
-uvicorn fastapi_server:app --reload
-```
-
-Bu sunucu, MCP araçlarını RESTful endpoint'ler olarak sunar. Örneğin Yargıtay karar araması için `/yargitay/search/detailed` adresine POST isteği gönderebilirsiniz.
-
-=======
 * Yargı MCP artık [5ire](https://5ire.app) gibi Claude Desktop haricindeki MCP istemcilerini de destekliyor!
->>>>>>> 7c89f2cf
 ---
 🚀 **Claude Haricindeki Modellerle Kullanmak İçin Çok Kolay Kurulum (Örnek: 5ire için)**
 
@@ -60,6 +46,16 @@
 ![5ire ayarları](./5ire-settings.png)
 * Şimdi **Tools** altında **Yargı MCP**'yi görüyor olmalısınız. Üstüne geldiğinizde sağda çıkan butona tıklayıp etkinleştirin (yeşil ışık yanmalı).
 * Artık Yargı MCP ile konuşabilirsiniz.
+
+### FastAPI Sunucusu
+
+Araçlara doğrudan HTTP üzerinden erişmek için `fastapi_server.py` dosyasını çalıştırabilirsiniz:
+
+```bash
+uvicorn fastapi_server:app --reload
+```
+
+Bu sunucu, MCP araçlarını RESTful endpoint'ler olarak sunar. Örneğin Yargıtay karar araması için `/yargitay/search/detailed` adresine POST isteği gönderebilirsiniz.
 
 ---
 ⚙️ **Claude Desktop Manuel Kurulumu**
